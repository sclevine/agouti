package agouti

import (
	"github.com/sclevine/agouti/api"
	"github.com/sclevine/agouti/internal/element"
	"github.com/sclevine/agouti/internal/target"
)

type Selectors interface {
	String() string
}

type selectable struct {
	session   apiSession
	selectors target.Selectors
}

type apiSession interface {
	element.Client
	Delete() error
	GetActiveElement() (*api.Element, error)
	GetWindow() (*api.Window, error)
	GetWindows() ([]*api.Window, error)
	SetWindow(window *api.Window) error
	SetWindowByName(name string) error
	DeleteWindow() error
	GetScreenshot() ([]byte, error)
	GetCookies() ([]*api.Cookie, error)
	SetCookie(cookie *api.Cookie) error
	DeleteCookie(name string) error
	DeleteCookies() error
	GetURL() (string, error)
	SetURL(url string) error
	GetTitle() (string, error)
	GetSource() (string, error)
	MoveTo(element *api.Element, point api.Offset) error
	Frame(frame *api.Element) error
	FrameParent() error
	Execute(body string, arguments []interface{}, result interface{}) error
	Forward() error
	Back() error
	Refresh() error
	GetAlertText() (string, error)
	SetAlertText(text string) error
	AcceptAlert() error
	DismissAlert() error
	NewLogs(logType string) ([]api.Log, error)
	GetLogTypes() ([]string, error)
	DoubleClick() error
	Click(button api.Button) error
	ButtonDown(button api.Button) error
	ButtonUp(button api.Button) error
	TouchDown(x, y int) error
	TouchUp(x, y int) error
	TouchMove(x, y int) error
	TouchClick(element *api.Element) error
	TouchDoubleClick(element *api.Element) error
	TouchLongClick(element *api.Element) error
	TouchFlick(element *api.Element, offset api.Offset, speed api.Speed) error
	TouchScroll(element *api.Element, offset api.Offset) error
	DeleteLocalStorage() error
	DeleteSessionStorage() error
}

// Find finds exactly one element by CSS selector.
func (s *selectable) Find(selector string) *Selection {
	return newSelection(s.session, s.selectors.Append(target.CSS, selector).Single())
}

// FindByXPath finds exactly one element by XPath selector.
func (s *selectable) FindByXPath(selector string) *Selection {
	return newSelection(s.session, s.selectors.Append(target.XPath, selector).Single())
}

// FindByLink finds exactly one anchor element by its text content.
func (s *selectable) FindByLink(text string) *Selection {
	return newSelection(s.session, s.selectors.Append(target.Link, text).Single())
}

// FindByLabel finds exactly one element by associated label text.
func (s *selectable) FindByLabel(text string) *Selection {
	return newSelection(s.session, s.selectors.Append(target.Label, text).Single())
}

// FindByButton finds exactly one button element with the provided text.
// Supports <button>, <input type="button">, and <input type="submit">.
func (s *selectable) FindByButton(text string) *Selection {
	return newSelection(s.session, s.selectors.Append(target.Button, text).Single())
}

<<<<<<< HEAD
// FindByClass finds exactly one element with a given CSS class.
func (s *selectable) FindByClass(text string) *Selection {
	return newSelection(s.session, s.selectors.Append(target.Class, text).Single())
}

// FindByID finds exactly one element that has the given ID.
func (s *selectable) FindByID(id string) *Selection {
	return newSelection(s.session, s.selectors.Append(target.ID, id).Single())
=======
// FindByName finds exactly element with the provided name attribute.
func (s *selectable) FindByName(name string) *Selection {
	return newSelection(s.session, s.selectors.Append(target.Name, name).Single())
>>>>>>> ce624648
}

// First finds the first element by CSS selector.
func (s *selectable) First(selector string) *Selection {
	return newSelection(s.session, s.selectors.Append(target.CSS, selector).At(0))
}

// FirstByXPath finds the first element by XPath selector.
func (s *selectable) FirstByXPath(selector string) *Selection {
	return newSelection(s.session, s.selectors.Append(target.XPath, selector).At(0))
}

// FirstByLink finds the first anchor element by its text content.
func (s *selectable) FirstByLink(text string) *Selection {
	return newSelection(s.session, s.selectors.Append(target.Link, text).At(0))
}

// FirstByLabel finds the first element by associated label text.
func (s *selectable) FirstByLabel(text string) *Selection {
	return newSelection(s.session, s.selectors.Append(target.Label, text).At(0))
}

// FirstByButton finds the first button element with the provided text.
// Supports <button>, <input type="button">, and <input type="submit">.
func (s *selectable) FirstByButton(text string) *Selection {
	return newSelection(s.session, s.selectors.Append(target.Button, text).At(0))
}

<<<<<<< HEAD
// FirstByClass finds the first element with a given CSS class.
func (s *selectable) FirstByClass(text string) *Selection {
	return newSelection(s.session, s.selectors.Append(target.Class, text).At(0))
=======
// FirstByName finds the first element with the provided name attribute.
func (s *selectable) FirstByName(name string) *Selection {
	return newSelection(s.session, s.selectors.Append(target.Name, name).At(0))
>>>>>>> ce624648
}

// All finds zero or more elements by CSS selector.
func (s *selectable) All(selector string) *MultiSelection {
	return newMultiSelection(s.session, s.selectors.Append(target.CSS, selector))
}

// AllByXPath finds zero or more elements by XPath selector.
func (s *selectable) AllByXPath(selector string) *MultiSelection {
	return newMultiSelection(s.session, s.selectors.Append(target.XPath, selector))
}

// AllByLink finds zero or more anchor elements by their text content.
func (s *selectable) AllByLink(text string) *MultiSelection {
	return newMultiSelection(s.session, s.selectors.Append(target.Link, text))
}

// AllByLabel finds zero or more elements by associated label text.
func (s *selectable) AllByLabel(text string) *MultiSelection {
	return newMultiSelection(s.session, s.selectors.Append(target.Label, text))
}

// AllByButton finds zero or more button elements with the provided text.
// Supports <button>, <input type="button">, and <input type="submit">.
func (s *selectable) AllByButton(text string) *MultiSelection {
	return newMultiSelection(s.session, s.selectors.Append(target.Button, text))
}

<<<<<<< HEAD
// AllByClass finds zero or more elements with a given CSS class.
func (s *selectable) AllByClass(text string) *MultiSelection {
	return newMultiSelection(s.session, s.selectors.Append(target.Class, text))
}

// AllByID finds zero or more elements with a given ID.
func (s *selectable) AllByID(text string) *MultiSelection {
	return newMultiSelection(s.session, s.selectors.Append(target.ID, text))
}

// FirstByClass finds the first element with a given CSS class.
func (s *selectable) FindForAppium(selectorType string, text string) *Selection {
	return newSelection(s.session, s.selectors.Append(target.Class, text).At(0))
}

func (s *selectable) Selectors() Selectors {
	return s.selectors
=======
// AllByName finds zero or more elements with the provided name attribute.
func (s *selectable) AllByName(name string) *MultiSelection {
	return newMultiSelection(s.session, s.selectors.Append(target.Name, name))
>>>>>>> ce624648
}<|MERGE_RESOLUTION|>--- conflicted
+++ resolved
@@ -88,7 +88,11 @@
 	return newSelection(s.session, s.selectors.Append(target.Button, text).Single())
 }
 
-<<<<<<< HEAD
+// FindByName finds exactly element with the provided name attribute.
+func (s *selectable) FindByName(name string) *Selection {
+	return newSelection(s.session, s.selectors.Append(target.Name, name).Single())
+}
+
 // FindByClass finds exactly one element with a given CSS class.
 func (s *selectable) FindByClass(text string) *Selection {
 	return newSelection(s.session, s.selectors.Append(target.Class, text).Single())
@@ -97,11 +101,6 @@
 // FindByID finds exactly one element that has the given ID.
 func (s *selectable) FindByID(id string) *Selection {
 	return newSelection(s.session, s.selectors.Append(target.ID, id).Single())
-=======
-// FindByName finds exactly element with the provided name attribute.
-func (s *selectable) FindByName(name string) *Selection {
-	return newSelection(s.session, s.selectors.Append(target.Name, name).Single())
->>>>>>> ce624648
 }
 
 // First finds the first element by CSS selector.
@@ -130,15 +129,14 @@
 	return newSelection(s.session, s.selectors.Append(target.Button, text).At(0))
 }
 
-<<<<<<< HEAD
+// FirstByName finds the first element with the provided name attribute.
+func (s *selectable) FirstByName(name string) *Selection {
+	return newSelection(s.session, s.selectors.Append(target.Name, name).At(0))
+}
+
 // FirstByClass finds the first element with a given CSS class.
 func (s *selectable) FirstByClass(text string) *Selection {
 	return newSelection(s.session, s.selectors.Append(target.Class, text).At(0))
-=======
-// FirstByName finds the first element with the provided name attribute.
-func (s *selectable) FirstByName(name string) *Selection {
-	return newSelection(s.session, s.selectors.Append(target.Name, name).At(0))
->>>>>>> ce624648
 }
 
 // All finds zero or more elements by CSS selector.
@@ -167,7 +165,11 @@
 	return newMultiSelection(s.session, s.selectors.Append(target.Button, text))
 }
 
-<<<<<<< HEAD
+// AllByName finds zero or more elements with the provided name attribute.
+func (s *selectable) AllByName(name string) *MultiSelection {
+	return newMultiSelection(s.session, s.selectors.Append(target.Name, name))
+}
+
 // AllByClass finds zero or more elements with a given CSS class.
 func (s *selectable) AllByClass(text string) *MultiSelection {
 	return newMultiSelection(s.session, s.selectors.Append(target.Class, text))
@@ -185,9 +187,4 @@
 
 func (s *selectable) Selectors() Selectors {
 	return s.selectors
-=======
-// AllByName finds zero or more elements with the provided name attribute.
-func (s *selectable) AllByName(name string) *MultiSelection {
-	return newMultiSelection(s.session, s.selectors.Append(target.Name, name))
->>>>>>> ce624648
 }