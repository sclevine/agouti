--- conflicted
+++ resolved
@@ -8,87 +8,6 @@
 var _ = Describe("integration tests", func() {
 	testPage("PhantomJS", phantomDriver.NewPage)
 	testSelection("PhantomJS", phantomDriver.NewPage)
-
-	if !headlessOnly {
-		testPage("ChromeDriver", chromeDriver.NewPage)
-		testSelection("ChromeDriver", chromeDriver.NewPage)
-		testPage("Firefox", seleniumDriver.NewPage)
-		testSelection("Firefox", seleniumDriver.NewPage)
-	}
-<<<<<<< HEAD
-})
-
-type pageFunc func(...agouti.Option) (*agouti.Page, error)
-
-func itShouldBehaveLikeAPage(name string, newPage pageFunc) {
-	Describe("integration test for "+name, func() {
-		var (
-			page      *agouti.Page
-			server    *httptest.Server
-			submitted bool
-		)
-
-		BeforeEach(func() {
-			server = httptest.NewServer(http.HandlerFunc(func(response http.ResponseWriter, request *http.Request) {
-				if request.Method == "POST" {
-					submitted = true
-				}
-				html, _ := ioutil.ReadFile("test_page.html")
-				response.Write(html)
-			}))
-
-			var err error
-			page, err = newPage()
-			Expect(err).NotTo(HaveOccurred())
-
-			Expect(page.Size(640, 480)).To(Succeed())
-			Expect(page.Navigate(server.URL)).To(Succeed())
-		})
-
-		AfterEach(func() {
-			Expect(page.Destroy()).To(Succeed())
-			server.Close()
-		})
-
-		Describe("Selection interactions", func() {
-			It("should support asserting on element identity", func() {
-				By("asserting on an element's existence", func() {
-					Expect(page.Find("header")).To(BeFound())
-					Expect(page.Find("header")).To(HaveCount(1))
-					Expect(page.Find("not-a-header")).NotTo(BeFound())
-				})
-
-				By("comparing two selections for equality", func() {
-					Expect(page.Find("#some_element")).To(EqualElement(page.FindByXPath("//div[@class='some-element']")))
-				})
-			})
-
-			It("should support selecting elements", func() {
-				By("finding an element by selection index", func() {
-					Expect(page.All("option").At(0)).To(HaveText("first option"))
-					Expect(page.All("select").At(1).First("option")).To(HaveText("third option"))
-				})
-
-				By("finding an element by chained selectors", func() {
-					Expect(page.Find("header").Find("h1")).To(HaveText("Title"))
-					Expect(page.Find("header").FindByXPath("//h1")).To(HaveText("Title"))
-				})
-
-				By("finding an element by link text", func() {
-					Expect(page.FindByLink("Click Me").Attribute("href")).To(HaveSuffix("#new_page"))
-				})
-
-				By("finding an element by label text", func() {
-					Expect(page.FindByLabel("Some Label")).To(HaveAttribute("value", "some labeled value"))
-					Expect(page.FindByLabel("Some Container Label")).To(HaveAttribute("value", "some embedded value"))
-				})
-
-				By("finding an element by button text", func() {
-					Expect(page.FindByButton("Some Button")).To(HaveAttribute("name", "some button name"))
-					Expect(page.FindByButton("Some Input Button")).To(HaveAttribute("type", "button"))
-					Expect(page.FindByButton("Some Submit Button")).To(HaveAttribute("type", "submit"))
-				})
-
 				By("finding an element by class", func() {
 					Expect(page.FindByClass("some-element")).To(HaveAttribute("id", "some_element"))
 				})
@@ -97,83 +16,13 @@
 					Expect(page.FindByID("some_element")).To(HaveAttribute("class", "some-element"))
 				})
 
-				By("finding multiple elements", func() {
-					Expect(page.All("select").All("option")).To(BeVisible())
-					Expect(page.All("h1,h2")).NotTo(BeVisible())
-				})
-			})
 
-			It("should support retrieving element properties", func() {
-				By("asserting on element text", func() {
-					Expect(page.Find("header")).To(HaveText("Title"))
-					Expect(page.Find("header")).NotTo(HaveText("Not-Title"))
-					Expect(page.Find("header")).To(MatchText("T.+e"))
-					Expect(page.Find("header")).NotTo(MatchText("X.+e"))
-				})
-
-				By("asserting on whether elements are active", func() {
-					Expect(page.Find("#labeled_field")).NotTo(BeActive())
-					Expect(page.Find("#labeled_field").Click()).To(Succeed())
-					Expect(page.Find("#labeled_field")).To(BeActive())
-				})
-
-				By("asserting on element attributes", func() {
-					Expect(page.Find("#some_checkbox")).To(HaveAttribute("type", "checkbox"))
-				})
-
-				By("asserting on element CSS", func() {
-					Expect(page.Find("#some_element")).To(HaveCSS("color", "rgba(0, 0, 255, 1)"))
-					Expect(page.Find("#some_element")).To(HaveCSS("color", "rgb(0, 0, 255)"))
-					Expect(page.Find("#some_element")).To(HaveCSS("color", "blue"))
-				})
-
-				By("asserting on whether elements are selected", func() {
-					Expect(page.Find("#some_checkbox")).NotTo(BeSelected())
-					Expect(page.Find("#some_selected_checkbox")).To(BeSelected())
-				})
-
-				By("asserting on element visibility", func() {
-					Expect(page.Find("header h1")).To(BeVisible())
-					Expect(page.Find("header h2")).NotTo(BeVisible())
-				})
-
-				By("asserting on whether elements are enabled", func() {
-					Expect(page.Find("#some_checkbox")).To(BeEnabled())
-					Expect(page.Find("#some_disabled_checkbox")).NotTo(BeEnabled())
-				})
-			})
-
-			It("should support element actions", func() {
-				By("clicking on an element", func() {
-					checkbox := page.Find("#some_checkbox")
-					Expect(checkbox.Click()).To(Succeed())
-					Expect(checkbox).To(BeSelected())
-					Expect(checkbox.Click()).To(Succeed())
-					Expect(checkbox).NotTo(BeSelected())
-				})
-
-				By("double-clicking on an element", func() {
-					selection := page.Find("#double_click")
-					Expect(selection.DoubleClick()).To(Succeed())
-					Expect(selection).To(HaveText("double-click success"))
-				})
-
-				By("filling out an element", func() {
-					Expect(page.Find("#some_input").Fill("some other value")).To(Succeed())
-					Expect(page.Find("#some_input")).To(HaveAttribute("value", "some other value"))
-				})
-
-				// NOTE: PhantomJS regression causes crash on file upload
-				if name != "PhantomJS" {
-					By("uploading a file", func() {
-						Expect(page.Find("#file_picker").UploadFile("test_page.html")).To(Succeed())
-						var result string
-						Expect(page.RunScript("return document.getElementById('file_picker').value;", nil, &result)).To(Succeed())
-						Expect(result).To(HaveSuffix("test_page.html"))
-					})
-				}
-=======
->>>>>>> ce624648
+	if !headlessOnly {
+		testPage("ChromeDriver", chromeDriver.NewPage)
+		testSelection("ChromeDriver", chromeDriver.NewPage)
+		testPage("Firefox", seleniumDriver.NewPage)
+		testSelection("Firefox", seleniumDriver.NewPage)
+	}
 
 	if mobile {
 		testMobile("Android", selendroidDriver.NewPage)
