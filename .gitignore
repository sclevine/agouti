.DS_Store
.idea
*.coverprofile
*.test
<<<<<<< HEAD
*~
=======
*.jar
>>>>>>> ce624648
<|MERGE_RESOLUTION|>--- conflicted
+++ resolved
@@ -2,8 +2,5 @@
 .idea
 *.coverprofile
 *.test
-<<<<<<< HEAD
 *~
-=======
-*.jar
->>>>>>> ce624648
+*.jar